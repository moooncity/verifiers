--- conflicted
+++ resolved
@@ -31,12 +31,8 @@
     "requests>=2.32.3",
     "openai>=1.81.0",
     "datasets>=3.6.0",
-<<<<<<< HEAD
     "transformers<4.52.0",
-=======
-    "transformers",
     "nest-asyncio>=1.6.0",
->>>>>>> a3b7ffcb
 ]
 
 [project.optional-dependencies]
